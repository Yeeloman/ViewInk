--- conflicted
+++ resolved
@@ -1,10 +1,6 @@
 {
   "name": "viewink",
-<<<<<<< HEAD
-  "version": "1.0.4",
-=======
   "version": "1.0.6",
->>>>>>> 45ba495e
   "description": "ViewInk is a lightweight, dynamic, and highly customizable modal library designed to seamlessly open iframes in a popup. Perfect for e-commerce product previews, virtual try-ons, or any use case requiring embedded content, ViewInk offers a smooth, modern, and developer-friendly experience. With support for dynamic URL placeholders, event hooks, and easy integration, ViewInk empowers you to create interactive popups with minimal effort.",
   "keywords": [
     "modal",
